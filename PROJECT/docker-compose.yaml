<<<<<<< HEAD
include:
  - airflow-compose.yaml
  - kafka-compose.yaml
  - spark-compose.yaml
=======
#include:
#  - airflow-compose.yaml
#  - kafka-compose.yaml
>>>>>>> b385264b

services:
  streamlit-frontend:
    build:
      context: .
      dockerfile: Dockerfile.frontend
    container_name: streamlit-frontend
    environment:
      AIRFLOW_USERNAME: ${AIRFLOW_USERNAME}
      AIRFLOW_PASSWORD: ${AIRFLOW_PASSWORD}
      ENVIRONMENT_TYPE: ${ENVIRONMENT_TYPE}
      STREAM_MANAGER_URL: http://stream-manager:5000
      KAFKA_BOOTSTRAP_SERVERS: kafka:9092
    networks: 
      - bigdata_network
      - default # Airflow network needed to connect streamlit and airflow
    ports:
      - 9999:9999
    working_dir: /app 
    restart: unless-stopped


networks:
  bigdata_network:
    driver: bridge
<|MERGE_RESOLUTION|>--- conflicted
+++ resolved
@@ -1,13 +1,7 @@
-<<<<<<< HEAD
 include:
   - airflow-compose.yaml
   - kafka-compose.yaml
   - spark-compose.yaml
-=======
-#include:
-#  - airflow-compose.yaml
-#  - kafka-compose.yaml
->>>>>>> b385264b
 
 services:
   streamlit-frontend:
